import json
import logging
from contextlib import contextmanager

import pika
import requests
from fastapi import HTTPException
from sqlalchemy.orm import Session
from models.models import (
    Campaign,
    Customer,
    Template,
    Job,
    JobStatus,
    Cost,
    campaign_customers,
    CampaignRecipient,
    User,
    CampaignLog,
)
from sqlalchemy import func, case, and_, or_, desc, cast, String
from datetime import datetime, date
from io import BytesIO
import pandas as pd
from typing import Any, Dict, List, Optional, Tuple
from schemas.campaign_schema import CampaignCreate, CampaignUpdate
from uuid import UUID

# Configure logging
logger = logging.getLogger(__name__)


# ------------------------------
# RabbitMQ Connection Manager (Fixes Connection Leak)
# ------------------------------

class RabbitMQConnectionManager:
    """Manages RabbitMQ connections efficiently to prevent connection leaks"""

    _instance = None
    _connection = None
    _channel = None

    def __new__(cls):
        if cls._instance is None:
            cls._instance = super().__new__(cls)
        return cls._instance

    def get_connection(self):
        """Get or create a RabbitMQ connection"""
        if self._connection is None or self._connection.is_closed:
            try:
                self._connection = pika.BlockingConnection(
                    pika.ConnectionParameters(
                        host="localhost",
                        heartbeat=600,
                        blocked_connection_timeout=300
                    )
                )
                logger.info("RabbitMQ connection established")
            except Exception as e:
                logger.error(f"Failed to connect to RabbitMQ: {e}")
                raise
        return self._connection

    def get_channel(self, queue_name: str = "campaign_queue"):
        """Get or create a channel with queue declaration"""
        try:
            connection = self.get_connection()
            if self._channel is None or self._channel.is_closed:
                self._channel = connection.channel()
                self._channel.queue_declare(queue=queue_name, durable=True)
                logger.info(f"RabbitMQ channel created for queue: {queue_name}")
            return self._channel
        except Exception as e:
            logger.error(f"Failed to get RabbitMQ channel: {e}")
            # Reset connection on error
            self._connection = None
            self._channel = None
            raise

    def close(self):
        """Close the connection"""
        try:
            if self._channel and not self._channel.is_closed:
                self._channel.close()
            if self._connection and not self._connection.is_closed:
                self._connection.close()
            logger.info("RabbitMQ connection closed")
        except Exception as e:
            logger.error(f"Error closing RabbitMQ connection: {e}")
        finally:
            self._connection = None
            self._channel = None


# Global connection manager instance
rabbitmq_manager = RabbitMQConnectionManager()



def get_all_campaigns(db: Session, skip: int = 0, limit: int = 50, search: str = None):
    """Get all campaigns with pagination and optional search."""
    query = db.query(Campaign)

    # Apply search filter if provided
    if search:
        search_term = f"%{search}%"
        query = query.filter(
            (Campaign.name.ilike(search_term)) |
            (Campaign.description.ilike(search_term))
        )

    # Get total count before pagination
    total = query.count()

    # Apply pagination with ordering by created_at desc
    campaigns = query.order_by(Campaign.created_at.desc()).offset(skip).limit(limit).all()

    return {"items": campaigns, "total": total, "skip": skip, "limit": limit}

def get_campaign(db: Session, campaign_id: UUID):
    campaign = db.query(Campaign).filter(Campaign.id == campaign_id).first()
    if not campaign:
        raise HTTPException(status_code=404, detail="Campaign not found")
    return campaign

def create_campaign(db: Session, campaign: CampaignCreate, user_id: UUID):
    new_campaign = Campaign(
        name=campaign.name,
        description=campaign.description,
        content=campaign.content,
        type=campaign.type,
        campaign_cost_type=campaign.campaign_cost_type,
        created_by=user_id,
        updated_by=user_id
    )
    db.add(new_campaign)

    # Validate and link customers
    if campaign.customer_ids:
        found_customers = db.query(Customer).filter(Customer.id.in_(campaign.customer_ids)).all()
        found_ids = {c.id for c in found_customers}
        missing_ids = [str(cid) for cid in campaign.customer_ids if cid not in found_ids]

        if missing_ids:
            logger.warning(f"Campaign {new_campaign.name}: {len(missing_ids)} customer IDs not found: {missing_ids[:5]}...")

        new_campaign.customers = found_customers

    db.commit()
    db.refresh(new_campaign)

    # Log campaign creation
    logger.info(f"Campaign created: {new_campaign.id} with {len(new_campaign.customers)} customers")

    return new_campaign

def update_campaign(db: Session, campaign_id: UUID, updates: CampaignUpdate, user_id: UUID):
    campaign = get_campaign(db, campaign_id)

    for field, value in updates.dict(exclude_unset=True).items():
        if field == "customer_ids":
            campaign.customers = db.query(Customer).filter(Customer.id.in_(value)).all()
        else:
            setattr(campaign, field, value)
    campaign.updated_by = user_id
    db.commit()
    db.refresh(campaign)
    return campaign

def delete_campaign(db: Session, campaign_id: UUID):
    campaign = get_campaign(db, campaign_id)
    db.delete(campaign)
    db.commit()
    return {"detail": "Campaign deleted"}

import uuid as uuid_module

class EnhancedJSONEncoder(json.JSONEncoder):
    def default(self, o):
        if isinstance(o, uuid_module.UUID):
            return str(o)
        return super().default(o)


def validate_phone_number(phone: str) -> bool:
    """Basic phone number validation"""
    if not phone:
        return False
    # Remove common prefixes and check length
    cleaned = phone.replace("+", "").replace(" ", "").replace("-", "")
    return len(cleaned) >= 10 and cleaned.isdigit()


def publish_to_queue(message: dict, queue_name: str = "campaign_queue"):
    """
    Publish a message to RabbitMQ queue using connection manager.
    FIXED: Now uses single connection instead of creating new one per message.
    """
    try:
        channel = rabbitmq_manager.get_channel(queue_name)
        channel.basic_publish(
            exchange='',
            routing_key=queue_name,
            body=json.dumps(message, cls=EnhancedJSONEncoder),
            properties=pika.BasicProperties(
                delivery_mode=2,  # Make message persistent
            )
        )
        return True
    except Exception as e:
        logger.error(f"Failed to publish message to queue: {e}")
        # Try to reconnect on next call
        rabbitmq_manager._connection = None
        rabbitmq_manager._channel = None
        raise


def publish_batch_to_queue(messages: List[dict], queue_name: str = "campaign_queue") -> Tuple[int, int]:
    """
    Publish multiple messages to RabbitMQ queue efficiently.
    Returns (success_count, failure_count)
    """
    success_count = 0
    failure_count = 0

    try:
        channel = rabbitmq_manager.get_channel(queue_name)

        for message in messages:
            try:
                channel.basic_publish(
                    exchange='',
                    routing_key=queue_name,
                    body=json.dumps(message, cls=EnhancedJSONEncoder),
                    properties=pika.BasicProperties(delivery_mode=2)
                )
                success_count += 1
            except Exception as e:
                logger.error(f"Failed to publish individual message: {e}")
                failure_count += 1

        return success_count, failure_count

    except Exception as e:
        logger.error(f"Failed to get RabbitMQ channel for batch publish: {e}")
        return 0, len(messages)


<<<<<<< HEAD
def run_campaign(campaign: Campaign, job: Job, db: Session):
    """
    Run a campaign by queuing messages to RabbitMQ.
    FIXED:
    - Uses single connection for all messages (no connection leak)
    - Adds deduplication check
    - Creates CampaignLog entries for tracking
    - Validates phone numbers before queuing
    """
    from models.models import CampaignRecipient, CampaignLog
=======
def run_campaign(
    campaign: Campaign,
    job: Job,
    db: Session,
    *,
    batch_size: int = 0,
    batch_delay: int = 0,
):
    from models.models import CampaignRecipient
>>>>>>> 7341f96f

    recipients = db.query(CampaignRecipient).filter_by(campaign_id=campaign.id).all()
    messages_to_queue = []
    logs_to_create = []
    skipped_count = 0
    invalid_phone_count = 0

    if recipients:
        logger.info(f"Campaign {campaign.id} has {len(recipients)} recipients - preparing to queue")

        # Track processed phone numbers to prevent duplicates
        processed_phones = set()

<<<<<<< HEAD
        for r in recipients:
            # Skip already processed (SENT/FAILED) recipients - deduplication
            if r.status in ("SENT", "FAILED"):
                skipped_count += 1
                continue

            # Validate phone number
            if not validate_phone_number(r.phone_number):
                invalid_phone_count += 1
                r.status = "FAILED"
                # Create log entry for invalid phone
                logs_to_create.append(CampaignLog(
                    campaign_id=campaign.id,
                    job_id=job.id,
                    target_type="recipient",
                    target_id=r.id,
                    phone_number=r.phone_number,
                    status="failure",
                    error_code="INVALID_PHONE",
                    error_message=f"Invalid phone number format: {r.phone_number}",
                    created_at=datetime.utcnow()
                ))
                continue

            # Deduplication within this batch
            if r.phone_number in processed_phones:
                skipped_count += 1
                continue
            processed_phones.add(r.phone_number)

=======
        for idx, r in enumerate(recipients):
>>>>>>> 7341f96f
            task = {
                "job_id": str(job.id),
                "campaign_id": str(campaign.id),
                "target_type": "recipient",
                "target_id": str(r.id),
<<<<<<< HEAD
=======
                "batch_size": batch_size,
                "batch_delay": batch_delay,
>>>>>>> 7341f96f
            }
            messages_to_queue.append((task, r))

            # Create queued log entry
            logs_to_create.append(CampaignLog(
                campaign_id=campaign.id,
                job_id=job.id,
                target_type="recipient",
                target_id=r.id,
                phone_number=r.phone_number,
                status="queued",
                created_at=datetime.utcnow()
            ))

        # Batch publish all messages
        if messages_to_queue:
            success, failure = publish_batch_to_queue([m[0] for m in messages_to_queue])
            logger.info(f"Queued {success} messages, {failure} failed, {skipped_count} skipped, {invalid_phone_count} invalid phones")

            # Update recipient statuses
            for task, recipient in messages_to_queue:
                recipient.status = "QUEUED"

        # Save logs
        if logs_to_create:
            db.add_all(logs_to_create)

        db.commit()
        return job

    # No recipients → normal CRM customers
    logger.info(f"Campaign {campaign.id} has {len(campaign.customers)} customers - preparing to queue")

    processed_wa_ids = set()

    for c in campaign.customers:
        # Validate wa_id
        if not validate_phone_number(c.wa_id):
            invalid_phone_count += 1
            logs_to_create.append(CampaignLog(
                campaign_id=campaign.id,
                job_id=job.id,
                target_type="customer",
                target_id=c.id,
                phone_number=c.wa_id,
                status="failure",
                error_code="INVALID_PHONE",
                error_message=f"Invalid wa_id format: {c.wa_id}",
                created_at=datetime.utcnow()
            ))
            continue

        # Deduplication
        if c.wa_id in processed_wa_ids:
            skipped_count += 1
            continue
        processed_wa_ids.add(c.wa_id)

        task = {
            "job_id": str(job.id),
            "campaign_id": str(campaign.id),
            "target_type": "customer",
            "target_id": str(c.id),
<<<<<<< HEAD
=======
            "batch_size": batch_size,
            "batch_delay": batch_delay,
>>>>>>> 7341f96f
        }
        messages_to_queue.append(task)

        logs_to_create.append(CampaignLog(
            campaign_id=campaign.id,
            job_id=job.id,
            target_type="customer",
            target_id=c.id,
            phone_number=c.wa_id,
            status="queued",
            created_at=datetime.utcnow()
        ))

    # Batch publish
    if messages_to_queue:
        success, failure = publish_batch_to_queue(messages_to_queue)
        logger.info(f"Queued {success} customer messages, {failure} failed, {skipped_count} skipped")

    # Save logs
    if logs_to_create:
        db.add_all(logs_to_create)

    db.commit()
    return job


# ------------------------------
# Campaign Reports Aggregation
# ------------------------------

def _date_from_str(value: Optional[str]) -> Optional[datetime]:
    if not value:
        return None
    try:
        # Accept YYYY-MM-DD; interpret as whole day range in controller
        return datetime.fromisoformat(value)
    except Exception:
        return None


def _build_campaign_base_query(
    db: Session,
    *,
    from_date: Optional[date] = None,
    to_date: Optional[date] = None,
    type_filter: Optional[str] = None,
    campaign_id: Optional[str] = None,
    search: Optional[str] = None,
):
    query = db.query(Campaign)

    if from_date:
        query = query.filter(Campaign.created_at >= datetime.combine(from_date, datetime.min.time()))
    if to_date:
        query = query.filter(Campaign.created_at <= datetime.combine(to_date, datetime.max.time()))
    if type_filter:
        query = query.filter(Campaign.type == type_filter)
    if campaign_id:
        query = query.filter(Campaign.id == campaign_id)
    if search:
        like = f"%{search}%"
        # Match name, description, template name inside content JSON if present
        conditions = [Campaign.name.ilike(like), Campaign.description.ilike(like)]
        try:
            from sqlalchemy.dialects.postgresql import JSONB
            conditions.append(Campaign.content["name"].astext.ilike(like))
        except Exception:
            pass
        query = query.filter(or_(*conditions))
    return query


def _aggregations_subqueries(db: Session):
    # Job status aggregation per campaign
    job_status_agg = (
        db.query(
            Job.campaign_id.label("campaign_id"),
            func.sum(case((JobStatus.status == "success", 1), else_=0)).label("success_count"),
            func.sum(case((JobStatus.status == "failure", 1), else_=0)).label("failure_count"),
            func.sum(case((JobStatus.status == "pending", 1), else_=0)).label("pending_count"),
            func.max(func.coalesce(Job.last_triggered_time, Job.created_at)).label("last_triggered"),
        )
        .join(JobStatus, JobStatus.job_id == Job.id)
        .group_by(Job.campaign_id)
        .subquery()
    )

    # Customers count via M2M table
    cust_count_sq = (
        db.query(
            campaign_customers.c.campaign_id.label("campaign_id"),
            func.count(campaign_customers.c.customer_id).label("customers_count"),
        )
        .group_by(campaign_customers.c.campaign_id)
        .subquery()
    )

    # Uploaded recipients count
    recip_count_sq = (
        db.query(
            CampaignRecipient.campaign_id.label("campaign_id"),
            func.count(CampaignRecipient.id).label("recipients_count"),
        )
        .group_by(CampaignRecipient.campaign_id)
        .subquery()
    )

    # Latest job per campaign to fetch last_attempted_by aligned with last_triggered
    last_time = func.coalesce(Job.last_triggered_time, Job.created_at).label("last_time")
    rn = func.row_number().over(partition_by=Job.campaign_id, order_by=desc(last_time)).label("rn")
    ranked = (
        db.query(
            Job.campaign_id.label("campaign_id"),
            Job.last_attempted_by.label("last_attempted_by"),
            last_time,
            rn,
        )
    ).subquery()

    last_job_sq = (
        db.query(ranked.c.campaign_id, ranked.c.last_attempted_by)
        .filter(ranked.c.rn == 1)
        .subquery()
    )

    return job_status_agg, cust_count_sq, recip_count_sq, last_job_sq


def get_campaign_reports(
    db: Session,
    *,
    from_date: Optional[date] = None,
    to_date: Optional[date] = None,
    type_filter: Optional[str] = None,
    campaign_id: Optional[str] = None,
    search: Optional[str] = None,
    page: int = 1,
    limit: int = 25,
    sort_by: Optional[str] = None,
    sort_dir: Optional[str] = None,
) -> List[Dict[str, Any]]:
    base_q = _build_campaign_base_query(
        db,
        from_date=from_date,
        to_date=to_date,
        type_filter=type_filter,
        campaign_id=campaign_id,
        search=search,
    )

    job_agg, cust_sq, recip_sq, last_job_sq = _aggregations_subqueries(db)

    q = (
        base_q
        .outerjoin(job_agg, job_agg.c.campaign_id == Campaign.id)
        .outerjoin(cust_sq, cust_sq.c.campaign_id == Campaign.id)
        .outerjoin(recip_sq, recip_sq.c.campaign_id == Campaign.id)
        .outerjoin(Cost, Cost.type == Campaign.campaign_cost_type)
        .outerjoin(User, User.id == Campaign.created_by)
        .outerjoin(last_job_sq, last_job_sq.c.campaign_id == Campaign.id)
        .add_columns(
            job_agg.c.success_count,
            job_agg.c.failure_count,
            job_agg.c.pending_count,
            job_agg.c.last_triggered,
            cust_sq.c.customers_count,
            recip_sq.c.recipients_count,
            Cost.price,
            User.first_name,
            User.last_name,
            User.username,
            last_job_sq.c.last_attempted_by,
        )
    )

    rows = []
    for campaign, success_count, failure_count, pending_count, last_triggered, customers_count, recipients_count, price, ufn, uln, uname, last_attempted_by in q.all():
        success_count = int(success_count or 0)
        failure_count = int(failure_count or 0)
        pending_count = int(pending_count or 0)
        customers_count = int(customers_count or 0)
        recipients_count = int(recipients_count or 0)
        total_recipients = customers_count + recipients_count
        denom = total_recipients if total_recipients > 0 else (success_count + failure_count + pending_count)
        denom = denom or 1
        success_rate = round((success_count / denom) * 100, 2)
        failure_rate = round((failure_count / denom) * 100, 2)
        pending_rate = round((pending_count / denom) * 100, 2)
        total_cost = float(price or 0) * float(total_recipients)

        template_name = None
        try:
            if isinstance(campaign.content, dict):
                template_name = campaign.content.get("name")
        except Exception:
            pass

        created_by_name = None
        try:
            fullname = " ".join([p for p in [ufn, uln] if p])
            created_by_name = fullname if fullname.strip() else uname
        except Exception:
            created_by_name = None

        rows.append({
            "id": str(campaign.id),
            "name": campaign.name,
            "description": campaign.description,
            "type": str(campaign.type),
            "template_name": template_name,
            "created_at": campaign.created_at.isoformat() if campaign.created_at else None,
            "created_by": str(campaign.created_by),
            "created_by_name": created_by_name,
            "total_recipients": total_recipients,
            "success_count": success_count,
            "failure_count": failure_count,
            "pending_count": pending_count,
            "success_rate": success_rate,
            "failure_rate": failure_rate,
            "pending_rate": pending_rate,
            "total_cost": round(total_cost, 2),
            "last_triggered": last_triggered.isoformat() if last_triggered else None,
            "last_triggered_by": str(last_attempted_by) if last_attempted_by else None,
        })

    # Sorting
    key_map = {
        "name": lambda r: (r.get("name") or "").lower(),
        "created_at": lambda r: r.get("created_at") or "",
        "total_recipients": lambda r: r.get("total_recipients") or 0,
        "success_count": lambda r: r.get("success_count") or 0,
        "failure_count": lambda r: r.get("failure_count") or 0,
        "pending_count": lambda r: r.get("pending_count") or 0,
        "success_rate": lambda r: r.get("success_rate") or 0.0,
        "failure_rate": lambda r: r.get("failure_rate") or 0.0,
        "pending_rate": lambda r: r.get("pending_rate") or 0.0,
        "total_cost": lambda r: r.get("total_cost") or 0.0,
        "last_triggered": lambda r: r.get("last_triggered") or "",
    }
    if sort_by and sort_by in key_map:
        rows.sort(key=key_map[sort_by], reverse=(str(sort_dir).lower() == "desc"))

    # Pagination
    try:
        page = max(1, int(page))
        limit = max(1, int(limit))
    except Exception:
        page, limit = 1, 25
    start = (page - 1) * limit
    end = start + limit
    return rows[start:end]


def export_campaign_reports_excel(
    db: Session,
    *,
    from_date: Optional[date] = None,
    to_date: Optional[date] = None,
    type_filter: Optional[str] = None,
    campaign_id: Optional[str] = None,
    search: Optional[str] = None,
) -> bytes:
    rows = get_campaign_reports(
        db,
        from_date=from_date,
        to_date=to_date,
        type_filter=type_filter,
        campaign_id=campaign_id,
        search=search,
        page=1,
        limit=10_000,
    )

    # Map to Excel columns in requested order
    export_rows = []
    for r in rows:
        export_rows.append({
            "Campaign Name": r.get("name"),
            "Description": r.get("description"),
            "Type": r.get("type"),
            "Template Name": r.get("template_name"),
            "Created Date": r.get("created_at"),
            "Created By": r.get("created_by_name") or r.get("created_by"),
            "Total Recipients": r.get("total_recipients"),
            "Success Count": r.get("success_count"),
            "Failure Count": r.get("failure_count"),
            "Pending Count": r.get("pending_count"),
            "Success Rate (% )": r.get("success_rate"),
            "Failure Rate (% )": r.get("failure_rate"),
            "Pending Rate (% )": r.get("pending_rate"),
            "Total Cost (₹)": r.get("total_cost"),
            "Last Triggered": r.get("last_triggered"),
            "Last Triggered By": r.get("last_triggered_by"),
        })
    df = pd.DataFrame(export_rows)
    bio = BytesIO()
    with pd.ExcelWriter(bio, engine="openpyxl") as writer:
        df.to_excel(writer, index=False, sheet_name="Campaign Reports")
    bio.seek(0)
    return bio.read()


def get_single_campaign_report(db: Session, campaign_id: str) -> Dict[str, Any]:
    rows = get_campaign_reports(db, campaign_id=campaign_id, limit=1)
    if not rows:
        raise HTTPException(status_code=404, detail="Campaign not found or no data")
    summary = rows[0]

    # Per-job breakdown
    jobs = (
        db.query(
            Job.id,
            func.max(func.coalesce(Job.last_triggered_time, Job.created_at)).label("triggered_at"),
            func.sum(case((JobStatus.status == "success", 1), else_=0)).label("success_count"),
            func.sum(case((JobStatus.status == "failure", 1), else_=0)).label("failure_count"),
            func.sum(case((JobStatus.status == "pending", 1), else_=0)).label("pending_count"),
            func.max(User.first_name).label("first_name"),
            func.max(User.last_name).label("last_name"),
            func.max(User.username).label("username"),
            func.min(cast(Job.last_attempted_by, String)).label("last_attempted_by"),
        )
        .join(JobStatus, JobStatus.job_id == Job.id)
        .outerjoin(User, User.id == Job.last_attempted_by)
        .filter(Job.campaign_id == campaign_id)
        .group_by(Job.id)
        .order_by(desc("triggered_at"))
        .all()
    )
    job_rows = []
    for j in jobs:
        try:
            fullname = " ".join([p for p in [j.first_name, j.last_name] if p])
            triggered_by_name = fullname if fullname.strip() else j.username
        except Exception:
            triggered_by_name = None
        job_rows.append({
            "job_id": str(j.id),
            "triggered_at": j.triggered_at.isoformat() if j.triggered_at else None,
            "success_count": int(j.success_count or 0),
            "failure_count": int(j.failure_count or 0),
            "pending_count": int(j.pending_count or 0),
            "triggered_by_name": triggered_by_name,
            "triggered_by_id": str(j.last_attempted_by) if getattr(j, "last_attempted_by", None) else None,
        })

    return {"summary": summary, "jobs": job_rows}


def get_campaigns_running_in_date_range(
    db: Session,
    *,
    from_date: Optional[date] = None,
    to_date: Optional[date] = None,
    type_filter: Optional[str] = None,
    search: Optional[str] = None,
    page: int = 1,
    limit: int = 25,
    sort_by: Optional[str] = None,
    sort_dir: Optional[str] = None,
) -> List[Dict[str, Any]]:
    """Campaigns that had a job triggered/created in the given date range."""
    # Base campaign filters excluding campaign_id
    base_q = _build_campaign_base_query(
        db,
        from_date=None,
        to_date=None,
        type_filter=type_filter,
        campaign_id=None,
        search=search,
    )

    job_agg, cust_sq, recip_sq, last_job_sq = _aggregations_subqueries(db)

    # Constrain by job activity window
    job_window = db.query(Job.campaign_id).filter(
        and_(
            (Job.last_triggered_time != None) | (Job.created_at != None),
            # Window condition: any job within [from_date, to_date]
            (Job.last_triggered_time.between(
                datetime.combine(from_date, datetime.min.time()) if from_date else datetime.min,
                datetime.combine(to_date, datetime.max.time()) if to_date else datetime.max,
            ))
            | (Job.created_at.between(
                datetime.combine(from_date, datetime.min.time()) if from_date else datetime.min,
                datetime.combine(to_date, datetime.max.time()) if to_date else datetime.max,
            )),
        )
    ).group_by(Job.campaign_id).subquery()

    q = (
        base_q
        .join(job_window, job_window.c.campaign_id == Campaign.id)
        .outerjoin(job_agg, job_agg.c.campaign_id == Campaign.id)
        .outerjoin(cust_sq, cust_sq.c.campaign_id == Campaign.id)
        .outerjoin(recip_sq, recip_sq.c.campaign_id == Campaign.id)
        .outerjoin(Cost, Cost.type == Campaign.campaign_cost_type)
        .outerjoin(last_job_sq, last_job_sq.c.campaign_id == Campaign.id)
        .add_columns(
            job_agg.c.success_count,
            job_agg.c.failure_count,
            job_agg.c.pending_count,
            job_agg.c.last_triggered,
            cust_sq.c.customers_count,
            recip_sq.c.recipients_count,
            Cost.price,
            last_job_sq.c.last_attempted_by,
        )
    )

    rows = []
    for campaign, success_count, failure_count, pending_count, last_triggered, customers_count, recipients_count, price, last_attempted_by in q.all():
        success_count = int(success_count or 0)
        failure_count = int(failure_count or 0)
        pending_count = int(pending_count or 0)
        customers_count = int(customers_count or 0)
        recipients_count = int(recipients_count or 0)
        total_recipients = customers_count + recipients_count
        denom = total_recipients if total_recipients > 0 else (success_count + failure_count + pending_count)
        denom = denom or 1
        success_rate = round((success_count / denom) * 100, 2)
        failure_rate = round((failure_count / denom) * 100, 2)
        pending_rate = round((pending_count / denom) * 100, 2)
        total_cost = float(price or 0) * float(total_recipients)

        template_name = None
        try:
            if isinstance(campaign.content, dict):
                template_name = campaign.content.get("name")
        except Exception:
            pass

        rows.append({
            "id": str(campaign.id),
            "name": campaign.name,
            "description": campaign.description,
            "type": str(campaign.type),
            "template_name": template_name,
            "created_at": campaign.created_at.isoformat() if campaign.created_at else None,
            "created_by": str(campaign.created_by),
            "total_recipients": total_recipients,
            "success_count": success_count,
            "failure_count": failure_count,
            "pending_count": pending_count,
            "success_rate": success_rate,
            "failure_rate": failure_rate,
            "pending_rate": pending_rate,
            "total_cost": round(total_cost, 2),
            "last_triggered": last_triggered.isoformat() if last_triggered else None,
            "last_triggered_by": str(last_attempted_by) if last_attempted_by else None,
        })

    # Sorting and pagination reuse from get_campaign_reports
    key_map = {
        "name": lambda r: (r.get("name") or "").lower(),
        "created_at": lambda r: r.get("created_at") or "",
        "total_recipients": lambda r: r.get("total_recipients") or 0,
        "success_count": lambda r: r.get("success_count") or 0,
        "failure_count": lambda r: r.get("failure_count") or 0,
        "pending_count": lambda r: r.get("pending_count") or 0,
        "success_rate": lambda r: r.get("success_rate") or 0.0,
        "failure_rate": lambda r: r.get("failure_rate") or 0.0,
        "pending_rate": lambda r: r.get("pending_rate") or 0.0,
        "total_cost": lambda r: r.get("total_cost") or 0.0,
        "last_triggered": lambda r: r.get("last_triggered") or "",
    }
    if sort_by and sort_by in key_map:
        rows.sort(key=key_map[sort_by], reverse=(str(sort_dir).lower() == "desc"))

    try:
        page = max(1, int(page))
        limit = max(1, int(limit))
    except Exception:
        page, limit = 1, 25
    start = (page - 1) * limit
    end = start + limit
    return rows[start:end]


def export_single_campaign_report_excel(db: Session, campaign_id: str) -> bytes:
    data = get_single_campaign_report(db, campaign_id)
    summary = data.get("summary", {})
    jobs = data.get("jobs", [])

    # Build DataFrames
    import pandas as pd
    from io import BytesIO
    bio = BytesIO()
    with pd.ExcelWriter(bio, engine="openpyxl") as writer:
        pd.DataFrame([summary]).to_excel(writer, index=False, sheet_name="Summary")
        pd.DataFrame(jobs).to_excel(writer, index=False, sheet_name="Jobs")
    bio.seek(0)
    return bio.read()<|MERGE_RESOLUTION|>--- conflicted
+++ resolved
@@ -248,18 +248,6 @@
         return 0, len(messages)
 
 
-<<<<<<< HEAD
-def run_campaign(campaign: Campaign, job: Job, db: Session):
-    """
-    Run a campaign by queuing messages to RabbitMQ.
-    FIXED:
-    - Uses single connection for all messages (no connection leak)
-    - Adds deduplication check
-    - Creates CampaignLog entries for tracking
-    - Validates phone numbers before queuing
-    """
-    from models.models import CampaignRecipient, CampaignLog
-=======
 def run_campaign(
     campaign: Campaign,
     job: Job,
@@ -268,8 +256,16 @@
     batch_size: int = 0,
     batch_delay: int = 0,
 ):
-    from models.models import CampaignRecipient
->>>>>>> 7341f96f
+    """
+    Run a campaign by queuing messages to RabbitMQ.
+    FIXED:
+    - Uses single connection for all messages (no connection leak)
+    - Adds deduplication check
+    - Creates CampaignLog entries for tracking
+    - Validates phone numbers before queuing
+    - Supports batch_size and batch_delay for throttling
+    """
+    from models.models import CampaignRecipient, CampaignLog
 
     recipients = db.query(CampaignRecipient).filter_by(campaign_id=campaign.id).all()
     messages_to_queue = []
@@ -283,8 +279,7 @@
         # Track processed phone numbers to prevent duplicates
         processed_phones = set()
 
-<<<<<<< HEAD
-        for r in recipients:
+        for idx, r in enumerate(recipients):
             # Skip already processed (SENT/FAILED) recipients - deduplication
             if r.status in ("SENT", "FAILED"):
                 skipped_count += 1
@@ -314,19 +309,13 @@
                 continue
             processed_phones.add(r.phone_number)
 
-=======
-        for idx, r in enumerate(recipients):
->>>>>>> 7341f96f
             task = {
                 "job_id": str(job.id),
                 "campaign_id": str(campaign.id),
                 "target_type": "recipient",
                 "target_id": str(r.id),
-<<<<<<< HEAD
-=======
                 "batch_size": batch_size,
                 "batch_delay": batch_delay,
->>>>>>> 7341f96f
             }
             messages_to_queue.append((task, r))
 
@@ -390,11 +379,8 @@
             "campaign_id": str(campaign.id),
             "target_type": "customer",
             "target_id": str(c.id),
-<<<<<<< HEAD
-=======
             "batch_size": batch_size,
             "batch_delay": batch_delay,
->>>>>>> 7341f96f
         }
         messages_to_queue.append(task)
 
